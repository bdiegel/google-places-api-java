package se.walkercrou.places;

import org.apache.http.client.methods.HttpPost;
import org.apache.http.entity.StringEntity;
import org.json.JSONArray;
import org.json.JSONObject;
import se.walkercrou.places.exception.GooglePlacesException;

import java.io.IOException;
import java.io.InputStream;
import java.util.*;

<<<<<<< HEAD
/**
 * A Java binding for the Google Places API:
 * <a href="https://developers.google.com/places/">https://developers.google.com/places/</a>
 */
public class GooglePlaces {
    /**
     * The URL of which Google Places API is located.
     */
    public static final String API_URL = "https://maps.googleapis.com/maps/api/place/";
    /**
     * The maximum amount of results that can be on one single page.
     */
    public static final int MAXIMUM_PAGE_RESULTS = 20;
    /**
     * The default amount of results that will be returned in a single request.
     */
    public static final int DEFAULT_RESULTS = MAXIMUM_PAGE_RESULTS;
    /**
     * The maximum results that can be returned.
     */
    public static final int MAXIMUM_RESULTS = 60;
    /**
     * The maximum search radius for places.
     */
    public static final double MAXIMUM_RADIUS = 50000;

    // METHODS
    public static final String METHOD_NEARBY_SEARCH = "nearbysearch";
    public static final String METHOD_TEXT_SEARCH = "textsearch";
    public static final String METHOD_RADAR_SEARCH = "radarsearch";
    public static final String METHOD_DETAILS = "details";
    public static final String METHOD_ADD = "add";
    public static final String METHOD_DELETE = "delete";
    public static final String METHOD_EVENT_DETAILS = "event/details";
    public static final String METHOD_EVENT_ADD = "event/add";
    public static final String METHOD_EVENT_DELETE = "event/delete";
    public static final String METHOD_BUMP = "bump";
    public static final String METHOD_AUTOCOMPLETE = "autocomplete";
    public static final String METHOD_QUERY_AUTOCOMPLETE = "queryautocomplete";
    public static final int MAX_PHOTO_SIZE = 1600;

    // ARRAYS
    public static final String ARRAY_RESULTS = "results"; // Array for results
    public static final String ARRAY_TYPES = "types"; // Types of place
    public static final String ARRAY_EVENTS = "events"; // The events occurring at the place
    public static final String ARRAY_PERIODS = "periods"; // Signifies the hours of operation of a place
    public static final String ARRAY_PHOTOS = "photos";  // Array containing photo information
    public static final String ARRAY_ADDRESS_COMPONENTS = "address_components"; // An array containing each element in a places full address
    public static final String ARRAY_REVIEWS = "reviews"; // Array of reviews of a Place
    public static final String ARRAY_ASPECTS = "aspects"; // Array of aspects of a review
    public static final String ARRAY_PREDICTIONS = "predictions"; // Array of autocomplete predictions
    public static final String ARRAY_TERMS = "terms"; // Array of terms describing a autocomplete prediction description
    public static final String ARRAY_MATCHED_SUBSTRINGS = "matched_substrings"; // Used for matching matched substrings for autocompletion

    // BOOLEANS
    public static final String BOOLEAN_OPENED = "open_now"; // If the place is opened now

    // DOUBLES
    public static final String DOUBLE_LATITUDE = "lat"; // Latitude of place
    public static final String DOUBLE_LONGITUDE = "lng"; // Longitude of place
    public static final String DOUBLE_RATING = "rating"; // The "rating" of the place

    // INTEGERS
    public static final String INTEGER_PRICE_LEVEL = "price_level"; // How expensive the place is
    public static final String INTEGER_DAY = "day"; // Day represented by an int 0-6, starting with Sunday
    public static final String INTEGER_WIDTH = "width"; // Used for describing a photo's width
    public static final String INTEGER_HEIGHT = "height"; // Used for describing a photo's height
    public static final String INTEGER_RATING = "rating"; // Reviews use integer ratings
    public static final String INTEGER_UTC_OFFSET = "utc_offset"; // Minutes that a location is of from UTC
    public static final String INTEGER_ACCURACY = "accuracy"; // Accuracy of location, in meters
    public static final String INTEGER_OFFSET = "offset"; // Used for autocomplete predictions
    public static final String INTEGER_LENGTH = "length"; // Used for autocomplete substring length

    // LONGS
    public static final String LONG_START_TIME = "start_time"; // The start time for an event
    public static final String LONG_TIME = "time"; // Used for the date of a review
    public static final String LONG_DURATION = "duration"; // Returns the duration of an event

    // OBJECTS
    public static final String OBJECT_RESULT = "result"; // Used for responses with single results
    public static final String OBJECT_GEOMETRY = "geometry"; // Geographic information
    public static final String OBJECT_LOCATION = "location"; // Contains latitude and longitude coordinates
    public static final String OBJECT_HOURS = "opening_hours"; // Contains open_now
    public static final String OBJECT_OPEN = "open"; // The beginning of a period
    public static final String OBJECT_CLOSE = "close"; // The end of a period

    // STATUS CODES
    public static final String STATUS_OK = "OK"; // Indicates the request was successful.
    public static final String STATUS_ZERO_RESULTS = "ZERO_RESULTS"; // Indicates that nothing went wrong during the request, but no places were found
    public static final String STATUS_OVER_QUERY_LIMIT = "OVER_QUERY_LIMIT"; // Indicates that you are over the quota for queries to Google Places API
    public static final String STATUS_REQUEST_DENIED = "REQUEST_DENIED"; // Indicates that the request was denied
    public static final String STATUS_INVALID_REQUEST = "INVALID_REQUEST"; // Indicates the request was invalid, generally indicating a missing parameter
    public static final String STATUS_UNKNOWN_ERROR = "UNKNOWN_ERROR"; // Indicates an internal server-side error
    public static final String STATUS_NOT_FOUND = "NOT_FOUND"; // Indicates that a resource was could not be resolved

    // STRINGS
    public static final String STRING_ID = "id"; // The unique, stable, identifier for this place
    public static final String STRING_ICON = "icon"; // Url to the icon to represent this place
    public static final String STRING_NAME = "name"; // The name of the place
    public static final String STRING_ADDRESS = "formatted_address"; // The address of the place
    public static final String STRING_REFERENCE = "reference"; // The reference to use to get more details about the place
    public static final String STRING_VICINITY = "vicinity"; // The vicinity of which the place can be found (sometimes replaces formatted_address)
    public static final String STRING_EVENT_ID = "event_id"; // The unique identifier for an event at a place
    public static final String STRING_SUMMARY = "summary"; // The summary of an event
    public static final String STRING_URL = "url"; // The url for an event at a place
    public static final String STRING_STATUS = "status"; // A root element to indicate the status of the query.
    public static final String STRING_NEXT_PAGE_TOKEN = "next_page_token"; // A token used for getting the next page of results
    public static final String STRING_PHONE_NUMBER = "formatted_phone_number"; // The phone number of the place
    public static final String STRING_INTERNATIONAL_PHONE_NUMBER = "international_phone_number"; // The phone number of the place with an international country code
    public static final String STRING_WEBSITE = "website"; // The website associated with a place
    public static final String STRING_TIME = "time"; // A time represented by an hhmm format
    public static final String STRING_PHOTO_REFERENCE = "photo_reference"; // A reference to an actual photo
    public static final String STRING_LONG_NAME = "long_name"; // Represents an address component's long name
    public static final String STRING_SHORT_NAME = "short_name"; // Represents an address component's short name
    public static final String STRING_TYPE = "type"; // Used for singular types in review aspects
    public static final String STRING_TYPES = "types"; // Restricts the results to places matching at least one of the specified types.
    public static final String STRING_AUTHOR_NAME = "author_name"; // Name of a review author
    public static final String STRING_AUTHOR_URL = "author_url"; // Url of author
    public static final String STRING_LANGUAGE = "language"; // Language for review localization
    public static final String STRING_TEXT = "text"; // Review content
    public static final String STRING_DESCRIPTION = "description"; // Description of autocomplete prediction
    public static final String STRING_VALUE = "value"; // Used for autocomplete terms
    public static final String STRING_PLACE_ID = "place_id"; // The unique identifier for retrieving information about a place

    //TYPES
    public static final String TYPE_ACCOUNTING = "accounting";
    public static final String TYPE_AIRPORT = "airport";
    public static final String TYPE_AMUSEMENT_PARK = "amusement_park";
    public static final String TYPE_AQUARIUM = "aquarium";
    public static final String TYPE_ART_GALLERY = "art_gallery";
    public static final String TYPE_ATM = "atm";
    public static final String TYPE_BAKERY = "bakery";
    public static final String TYPE_BANK = "bank";
    public static final String TYPE_BAR = "bar";
    public static final String TYPE_BEAUTY_SALON = "beauty_salon";
    public static final String TYPE_BICYCLE_STORE = "bicycle_store";
    public static final String TYPE_BOOK_STORE = "book_store";
    public static final String TYPE_BOWLING_ALLEY = "bowling_alley";
    public static final String TYPE_BUS_STATION = "bus_station";
    public static final String TYPE_CAFE = "cafe";
    public static final String TYPE_CAMPGROUND = "campground";
    public static final String TYPE_CAR_DEALER = "car_dealer";
    public static final String TYPE_CAR_RENTAL = "car_rental";
    public static final String TYPE_CAR_REPAIR = "car_repair";
    public static final String TYPE_CAR_WASH = "car_wash";
    public static final String TYPE_CASINO = "casino";
    public static final String TYPE_CEMETERY = "cemetery";
    public static final String TYPE_CHURCH = "church";
    public static final String TYPE_CITY_HALL = "city_hall";
    public static final String TYPE_CLOTHING_STORE = "clothing_store";
    public static final String TYPE_CONVENIENCE_STORE = "convenience_store";
    public static final String TYPE_COURTHOUSE = "courthouse";
    public static final String TYPE_DENTIST = "dentist";
    public static final String TYPE_DEPARTMENT_STORE = "department_store";
    public static final String TYPE_DOCTOR = "doctor";
    public static final String TYPE_ELECTRICIAN = "electrician";
    public static final String TYPE_ELECTRONICS_STORE = "electronics_store";
    public static final String TYPE_EMBASSY = "embassy";
    public static final String TYPE_ESTABLISHMENT = "establishment";
    public static final String TYPE_FINANCE = "finance";
    public static final String TYPE_FIRE_STATION = "fire_station";
    public static final String TYPE_FLORIST = "florist";
    public static final String TYPE_FOOD = "food";
    public static final String TYPE_FUNERAL_HOME = "funeral_home";
    public static final String TYPE_FURNITURE_STORE = "furniture_store";
    public static final String TYPE_GAS_STATION = "gas_station";
    public static final String TYPE_GENERAL_CONTRACTOR = "general_contractor";
    public static final String TYPE_GROCERY_OR_SUPERMARKET = "grocery_or_supermarket";
    public static final String TYPE_GYM = "gym";
    public static final String TYPE_HAIR_CARE = "hair_care";
    public static final String TYPE_HARDWARE_STORE = "hardware_store";
    public static final String TYPE_HEALTH = "health";
    public static final String TYPE_HINDU_TEMPLE = "hindu_temple";
    public static final String TYPE_HOME_GOODS_STORE = "home_goods_store";
    public static final String TYPE_HOSPITAL = "hospital";
    public static final String TYPE_INSURANCE_AGENCY = "insurance_agency";
    public static final String TYPE_JEWELRY_STORE = "jewelry_store";
    public static final String TYPE_LAUNDRY = "laundry";
    public static final String TYPE_LAWYER = "lawyer";
    public static final String TYPE_LIBRARY = "library";
    public static final String TYPE_LIQUOR_STORE = "liquor_store";
    public static final String TYPE_LOCAL_GOVERNMENT_OFFICE = "local_government_office";
    public static final String TYPE_LOCKSMITH = "locksmith";
    public static final String TYPE_LODGING = "lodging";
    public static final String TYPE_MEAL_DELIVERY = "meal_delivery";
    public static final String TYPE_MEAL_TAKEAWAY = "meal_takeaway";
    public static final String TYPE_MOSQUE = "mosque";
    public static final String TYPE_MOVIE_RENTAL = "movie_rental";
    public static final String TYPE_MOVIE_THEATER = "movie_theater";
    public static final String TYPE_MOVING_COMPANY = "moving_company";
    public static final String TYPE_MUSEUM = "museum";
    public static final String TYPE_NIGHT_CLUB = "night_club";
    public static final String TYPE_PAINTER = "painter";
    public static final String TYPE_PARK = "park";
    public static final String TYPE_PARKING = "parking";
    public static final String TYPE_PET_STORE = "pet_store";
    public static final String TYPE_PHARMACY = "pharmacy";
    public static final String TYPE_PHYSIOTHERAPIST = "physiotherapist";
    public static final String TYPE_PLACE_OF_WORSHIP = "place_of_worship";
    public static final String TYPE_PLUMBER = "plumber";
    public static final String TYPE_POLICE = "police";
    public static final String TYPE_POST_OFFICE = "post_office";
    public static final String TYPE_REAL_ESTATE_AGENCY = "real_estate_agency";
    public static final String TYPE_RESTAURANT = "restaurant";
    public static final String TYPE_ROOFING_CONTRACTOR = "roofing_contractor";
    public static final String TYPE_RV_PARK = "rv_park";
    public static final String TYPE_SCHOOL = "school";
    public static final String TYPE_SHOE_STORE = "shoe_store";
    public static final String TYPE_SHOPPING_MALL = "shopping_mall";
    public static final String TYPE_SPA = "spa";
    public static final String TYPE_STADIUM = "stadium";
    public static final String TYPE_STORAGE = "storage";
    public static final String TYPE_STORE = "store";
    public static final String TYPE_SUBWAY_STATION = "subway_station";
    public static final String TYPE_SYNAGOGUE = "synagogue";
    public static final String TYPE_TAXI_STAND = "taxi_stand";
    public static final String TYPE_TRAIN_STATION = "train_station";
    public static final String TYPE_TRAVEL_AGENCY = "travel_agency";
    public static final String TYPE_UNIVERSITY = "university";
    public static final String TYPE_VETERINARY_CARE = "veterinary_care";
    public static final String TYPE_ZOO = "zoo";
=======
public class GooglePlaces implements GooglePlacesInterface {
>>>>>>> 4208331f

    private String apiKey;
    private RequestHandler requestHandler;
    private boolean debugModeEnabled;

    /**
     * Creates a new GooglePlaces object using the specified API key and the specified {@link RequestHandler}.
     *
     * @param apiKey         that has been registered on the Google Developer Console
     * @param requestHandler to handle HTTP traffic
     */
    public GooglePlaces(String apiKey, RequestHandler requestHandler) {
        this.apiKey = apiKey;
        this.requestHandler = requestHandler;
    }

    /**
     * Creates a new GooglePlaces object using the specified API key.
     *
     * @param apiKey that has been registered on the Google Developer Console
     */
    public GooglePlaces(String apiKey) {
        this(apiKey, new DefaultRequestHandler());
    }

    /**
     * Creates a new GooglePlaces object using the specified API key and character encoding. Using a character encoding
     * other than UTF-8 is not advised.
     *
     * @param apiKey            that has been registered on the Google Developer Console
     * @param characterEncoding to parse data with
     */
    public GooglePlaces(String apiKey, String characterEncoding) {
        this(apiKey, new DefaultRequestHandler(characterEncoding));
    }

    private static String addExtraParams(String base, Param... extraParams) {
        for (Param param : extraParams) {
            base += "&" + param.name + (param.value != null ? "=" + param.value : "");
        }
        return base;
    }

    private static String buildUrl(String method, String params, Param... extraParams) {
        String url = String.format(Locale.ENGLISH, "%s%s/json?%s", API_URL, method, params);
        url = addExtraParams(url, extraParams);
        url = url.replace(' ', '+');
        return url;
    }

    protected static void checkStatus(String statusCode) {
        switch (statusCode) {
            case STATUS_OVER_QUERY_LIMIT:
                throw new GooglePlacesException(statusCode,
                        "You have fufilled the maximum amount of queries permitted by your API key.");
            case STATUS_REQUEST_DENIED:
                throw new GooglePlacesException(statusCode,
                        "The request to the server was denied. (are you missing the sensor parameter?)");
            case STATUS_INVALID_REQUEST:
                throw new GooglePlacesException(statusCode,
                        "The request sent to the server was invalid. (are you missing a required parameter?)");
            case STATUS_UNKNOWN_ERROR:
                throw new GooglePlacesException(statusCode,
                        "An internal server-side error occurred. Trying again may be successful.");
            case STATUS_NOT_FOUND:
                throw new GooglePlacesException(statusCode, "The requested resource was not found.");
        }
    }

    /**
     * Parses the specified raw json String into a list of places.
     *
     * @param places to parse into
     * @param str    raw json
     * @param limit  the maximum amount of places to return
     * @return list of parsed places
     */
    public static String parse(GooglePlaces client, List<Place> places, String str, int limit) {

        // parse json
        JSONObject json = new JSONObject(str);

        // check root elements
        String statusCode = json.getString(STRING_STATUS);
        checkStatus(statusCode);
        if (statusCode.equals(STATUS_ZERO_RESULTS)) {
            return null;
        }

        JSONArray results = json.getJSONArray(ARRAY_RESULTS);
        parseResults(client, places, results, limit);

        return json.optString(STRING_NEXT_PAGE_TOKEN, null);
    }

    private static void parseResults(GooglePlaces client, List<Place> places, JSONArray results, int limit) {
        limit = Math.min(limit, MAXIMUM_PAGE_RESULTS);
        for (int i = 0; i < limit; i++) {

            // reached the end of the page
            if (i >= results.length()) {
                return;
            }

            JSONObject result = results.getJSONObject(i);

            // location
            JSONObject location = result.getJSONObject(OBJECT_GEOMETRY).getJSONObject(OBJECT_LOCATION);
            double lat = location.getDouble(DOUBLE_LATITUDE);
            double lon = location.getDouble(DOUBLE_LONGITUDE);

            String id = result.getString(STRING_ID);
            String iconUrl = result.optString(STRING_ICON, null);
            String name = result.optString(STRING_NAME);
            String addr = result.optString(STRING_ADDRESS, null);
            double rating = result.optDouble(DOUBLE_RATING, -1);
            String reference = result.optString(STRING_REFERENCE, null);
            String vicinity = result.optString(STRING_VICINITY, null);

            // see if the place is open, fail-safe if opening_hours is not present
            JSONObject hours = result.optJSONObject(OBJECT_HOURS);
            boolean hoursDefined = hours != null && hours.has(BOOLEAN_OPENED);
            Status status = Status.NONE;
            if (hoursDefined) {
                boolean opened = hours.getBoolean(BOOLEAN_OPENED);
                status = opened ? Status.OPENED : Status.CLOSED;
            }

            // get the price level for the place, fail-safe if not defined
            boolean priceDefined = result.has(INTEGER_PRICE_LEVEL);
            Price price = Price.NONE;
            if (priceDefined) {
                price = Price.values()[result.getInt(INTEGER_PRICE_LEVEL)];
            }

            // the place "types"
            List<String> types = new ArrayList<>();
            JSONArray jsonTypes = result.optJSONArray(ARRAY_TYPES);
            if (jsonTypes != null) {
                for (int a = 0; a < jsonTypes.length(); a++) {
                    types.add(jsonTypes.getString(a));
                }
            }

            Place place = new Place();

            // get the events going on at the place
            List<Event> events = new ArrayList<>();
            JSONArray jsonEvents = result.optJSONArray(ARRAY_EVENTS);
            if (jsonEvents != null) {
                for (int b = 0; b < jsonEvents.length(); b++) {
                    JSONObject event = jsonEvents.getJSONObject(b);
                    String eventId = event.getString(STRING_EVENT_ID);
                    String summary = event.optString(STRING_SUMMARY, null);
                    String url = event.optString(STRING_URL, null);
                    events.add(new Event().setId(eventId).setSummary(summary).setUrl(url).setPlace(place));
                }
            }

            // build a place object
            places.add(place.setClient(client).setId(id).setLatitude(lat).setLongitude(lon).setIconUrl(iconUrl).setName(name)
                    .setAddress(addr).setRating(rating).setReferenceId(reference).setStatus(status).setPrice(price)
                    .addTypes(types).setVicinity(vicinity).addEvents(events).setJson(result));
        }
    }

    @Override
    @Deprecated
    public boolean isSensorEnabled() {
        return false;
    }

    @Override
    @Deprecated
    public void setSensorEnabled(boolean sensor) {
    }

    @Override
    public boolean isDebugModeEnabled() {
        return debugModeEnabled;
    }

    @Override
    public void setDebugModeEnabled(boolean debugModeEnabled) {
        this.debugModeEnabled = debugModeEnabled;
    }

    private void debug(String msg) {
        if (debugModeEnabled)
            System.out.println(msg);
    }

    @Override
    public String getApiKey() {
        return apiKey;
    }

    @Override
    public void setApiKey(String apiKey) {
        this.apiKey = apiKey;
    }

    @Override
    public RequestHandler getRequestHandler() {
        return requestHandler;
    }

    @Override
    public void setRequestHandler(RequestHandler requestHandler) {
        this.requestHandler = requestHandler;
    }

    @Override
    public List<Place> getNearbyPlaces(double lat, double lng, double radius, int limit, Param... extraParams) {
        try {
            String uri = buildUrl(METHOD_NEARBY_SEARCH, String.format("key=%s&location=%f,%f&radius=%f",
                    apiKey, lat, lng, radius), extraParams);
            return getPlaces(uri, METHOD_NEARBY_SEARCH, limit);
        } catch (Exception e) {
            throw new GooglePlacesException(e);
        }
    }

    @Override
    public List<Place> getNearbyPlaces(double lat, double lng, double radius, Param... extraParams) {
        return getNearbyPlaces(lat, lng, radius, DEFAULT_RESULTS, extraParams);
    }

    @Override
    public List<Place> getPlacesByQuery(String query, int limit, Param... extraParams) {
        try {
            String uri = buildUrl(METHOD_TEXT_SEARCH, String.format("query=%s&key=%s", query, apiKey),
                    extraParams);
            return getPlaces(uri, METHOD_TEXT_SEARCH, limit);
        } catch (Exception e) {
            throw new GooglePlacesException(e);
        }
    }

    @Override
    public List<Place> getPlacesByQuery(String query, Param... extraParams) {
        return getPlacesByQuery(query, DEFAULT_RESULTS, extraParams);
    }

    @Override
    public List<Place> getPlacesByRadar(double lat, double lng, double radius, int limit, Param... extraParams) {
        try {
            String uri = buildUrl(METHOD_RADAR_SEARCH, String.format("key=%s&location=%f,%f&radius=%f",
                    apiKey, lat, lng, radius), extraParams);
            return getPlaces(uri, METHOD_RADAR_SEARCH, limit);
        } catch (Exception e) {
            throw new GooglePlacesException(e);
        }
    }

    @Override
    public List<Place> getPlacesByRadar(double lat, double lng, double radius, Param... extraParams) {
        return getPlacesByRadar(lat, lng, radius, MAXIMUM_RESULTS, extraParams);
    }

    @Override
    public Place getPlace(String reference, Param... extraParams) {
        try {
            String uri = buildUrl(METHOD_DETAILS, String.format("key=%s&reference=%s", apiKey, reference),
                    extraParams);
            return Place.parseDetails(this, requestHandler.get(uri));
        } catch (Exception e) {
            throw new GooglePlacesException(e);
        }
    }

    @Override
    public Place addPlace(String name, String lang, double lat, double lng, int accuracy, Collection<String> types,
                          boolean returnPlace, Param... extraParams) {
        try {
            String uri = buildUrl(METHOD_ADD, String.format("key=%s", apiKey));
            //The extraParams should go into the Place.buildInput method as according to this website, we cannot add extraParams to the url for add Places:
            //https://developers.google.com/places/documentation/actions#PlaceReports
            JSONObject input = Place.buildInput(lat, lng, accuracy, name, types, lang, extraParams);
            HttpPost post = new HttpPost(uri);
            post.setEntity(new StringEntity(input.toString()));
            JSONObject response = new JSONObject(requestHandler.post(post));
            String status = response.getString(STRING_STATUS);
            checkStatus(status);
            return returnPlace ? getPlace(response.getString(STRING_REFERENCE)) : null;
        } catch (Exception e) {
            throw new GooglePlacesException(e);
        }
    }

    @Override
    public Place addPlace(String name, String lang, double lat, double lng, int accuracy, Collection<String> types,
                          Param... extraParams) {
        return addPlace(name, lang, lat, lng, accuracy, types, true, extraParams);
    }

    @Override
    public Place addPlace(String name, String lang, double lat, double lng, int accuracy, String type,
                          Param... extraParams) {
        return addPlace(name, lang, lat, lng, accuracy, Arrays.asList(type), extraParams);
    }

    @Override
    public Place addPlace(String name, String lang, double lat, double lng, int accuracy, String type,
                          boolean returnPlace, Param... extraParams) {
        return addPlace(name, lang, lat, lng, accuracy, Arrays.asList(type), returnPlace, extraParams);
    }

    @Override
    public void deletePlace(String reference, Param... extraParams) {
        try {
            String uri = buildUrl(METHOD_DELETE, String.format("key=%s", apiKey), extraParams);
            JSONObject input = new JSONObject().put(STRING_REFERENCE, reference);
            HttpPost post = new HttpPost(uri);
            post.setEntity(new StringEntity(input.toString()));
            JSONObject response = new JSONObject(requestHandler.post(post));
            String status = response.getString(STRING_STATUS);
            checkStatus(status);
        } catch (Exception e) {
            throw new GooglePlacesException(e);
        }
    }

    @Override
    public void deletePlace(Place place, Param... extraParams) {
        deletePlace(place.getReferenceId(), extraParams);
    }

    @Override
    public void bumpPlace(Place place, Param... extraParams) {
        try {
            String uri = buildUrl(METHOD_BUMP, String.format("key=%s", apiKey), extraParams);
            HttpPost post = new HttpPost(uri);
            JSONObject input = new JSONObject().put(STRING_REFERENCE, place.getReferenceId());
            post.setEntity(new StringEntity(input.toString()));
            JSONObject response = new JSONObject(requestHandler.post(post));
            checkStatus(response.getString(STRING_STATUS));
        } catch (Exception e) {
            throw new GooglePlacesException(e);
        }
    }

    @Override
    public void bumpEvent(Event event, Param... extraParams) {
        try {
            String uri = buildUrl(METHOD_BUMP, String.format("key=%s", apiKey), extraParams);
            HttpPost post = new HttpPost(uri);
            JSONObject input = new JSONObject().put(STRING_REFERENCE, event.getPlace().getReferenceId())
                    .put(STRING_EVENT_ID, event.getId());
            post.setEntity(new StringEntity(input.toString()));
            JSONObject response = new JSONObject(requestHandler.post(post));
            checkStatus(response.getString(STRING_STATUS));
        } catch (Exception e) {
            throw new GooglePlacesException(e);
        }
    }

    protected InputStream download(String uri) {
        try {
            InputStream in = requestHandler.getInputStream(uri);
            if (in == null)
                throw new GooglePlacesException("Could not attain input stream at " + uri);
            debug("Successfully attained InputStream at " + uri);
            return in;
        } catch (Exception e) {
            throw new GooglePlacesException(e);
        }
    }

    protected InputStream downloadPhoto(Photo photo, int maxWidth, int maxHeight, Param... extraParams) {
        try {
            String uri = String.format("%sphoto?photoreference=%s&key=%s", API_URL, photo.getReference(),
                    apiKey);

            List<Param> params = new ArrayList<>(Arrays.asList(extraParams));
            if (maxHeight != -1) params.add(Param.name("maxheight").value(maxHeight));
            if (maxWidth != -1) params.add(Param.name("maxwidth").value(maxWidth));
            extraParams = params.toArray(new Param[params.size()]);
            uri = addExtraParams(uri, extraParams);

            return download(uri);
        } catch (Exception e) {
            throw new GooglePlacesException(e);
        }
    }

    @Override
    public Event getEvent(Place place, String eventId, Param... extraParams) {
        try {
            String uri = buildUrl(METHOD_EVENT_DETAILS, String.format("key=%s&reference=%s&event_id=%s",
                    apiKey, place.getReferenceId(), eventId), extraParams);
            String response = requestHandler.get(uri);
            return Event.parseDetails(response).setPlace(place);
        } catch (Exception e) {
            throw new GooglePlacesException(e);
        }
    }

    @Override
    public Event addEvent(Place place, String summary, long duration, String lang, String url, boolean returnEvent,
                          Param... extraParams) {
        try {
            String uri = buildUrl(METHOD_EVENT_ADD, String.format("key=%s", apiKey), extraParams);
            HttpPost post = new HttpPost(uri);
            JSONObject input = Event.buildInput(duration, lang, place.getReferenceId(), summary, url);
            post.setEntity(new StringEntity(input.toString()));
            JSONObject response = new JSONObject(requestHandler.post(post));
            String status = response.getString(STRING_STATUS);
            checkStatus(status);
            return returnEvent ? getEvent(place, response.getString(STRING_EVENT_ID)) : null;
        } catch (Exception e) {
            throw new GooglePlacesException(e);
        }
    }

    @Override
    public Event addEvent(Place place, String summary, long duration, String lang, String url, Param... extraParams) {
        return addEvent(place, summary, duration, lang, url, true, extraParams);
    }

    @Override
    public Event addEvent(Place place, String summary, long duration, boolean returnEvent, Param... extraParams) {
        return addEvent(place, summary, duration, null, null, returnEvent, extraParams);
    }

    @Override
    public Event addEvent(Place place, String summary, long duration, Param... extraParams) {
        return addEvent(place, summary, duration, true, extraParams);
    }

    @Override
    public void deleteEvent(String placeReference, String eventId, Param... extraParams) {
        try {
            String uri = buildUrl(METHOD_EVENT_DELETE, String.format("key=%s", apiKey), extraParams);
            HttpPost post = new HttpPost(uri);
            JSONObject input = new JSONObject().put(STRING_REFERENCE, placeReference)
                    .put(STRING_EVENT_ID, eventId);
            post.setEntity(new StringEntity(input.toString()));
            JSONObject response = new JSONObject(requestHandler.post(post));
            checkStatus(response.getString(STRING_STATUS));
        } catch (Exception e) {
            throw new GooglePlacesException(e);
        }
    }

    @Override
    public void deleteEvent(Event event, Param... extraParams) {
        deleteEvent(event.getPlace().getReferenceId(), event.getId(), extraParams);
    }

    private List<Prediction> getPredictions(String input, String method, Param... extraParams) {
        try {
            String uri = buildUrl(method, String.format("input=%s&key=%s", input, apiKey),
                    extraParams);
            String response = requestHandler.get(uri);
            return Prediction.parse(this, response);
        } catch (Exception e) {
            throw new GooglePlacesException(e);
        }
    }

    @Override
    public List<Prediction> getPlacePredictions(String input, Param... extraParams) {
        return getPredictions(input, METHOD_AUTOCOMPLETE, extraParams);
    }

    @Override
    public List<Prediction> getQueryPredictions(String input, Param... extraParams) {
        return getPredictions(input, METHOD_QUERY_AUTOCOMPLETE, extraParams);
    }

    private List<Place> getPlaces(String uri, String method, int limit) throws IOException {

        limit = Math.min(limit, MAXIMUM_RESULTS); // max of 60 results possible
        int pages = (int) Math.ceil(limit / (double) MAXIMUM_PAGE_RESULTS);

        debug("Downloading and parsing place data from " + uri + "...");
        debug("Limit: " + limit);
        debug("Maximum pages: " + pages);

        List<Place> places = new ArrayList<>();
        // new request for each page
        for (int i = 0; i < pages; i++) {
            debug("Page: " + (i + 1));
            String raw = requestHandler.get(uri);
            String nextPage = parse(this, places, raw, limit);
            if (nextPage != null) {
                limit -= MAXIMUM_PAGE_RESULTS;
                uri = String.format("%s%s/json?pagetoken=%s&key=%s",
                        API_URL, method, nextPage, apiKey);
                sleep(3000); // Page tokens have a delay before they are available
            } else {
                break;
            }
        }

        return places;
    }

    private void sleep(long millis) {
        try {
            Thread.sleep(millis);
        } catch (Exception e) {
            e.printStackTrace();
        }
    }

}<|MERGE_RESOLUTION|>--- conflicted
+++ resolved
@@ -10,231 +10,7 @@
 import java.io.InputStream;
 import java.util.*;
 
-<<<<<<< HEAD
-/**
- * A Java binding for the Google Places API:
- * <a href="https://developers.google.com/places/">https://developers.google.com/places/</a>
- */
-public class GooglePlaces {
-    /**
-     * The URL of which Google Places API is located.
-     */
-    public static final String API_URL = "https://maps.googleapis.com/maps/api/place/";
-    /**
-     * The maximum amount of results that can be on one single page.
-     */
-    public static final int MAXIMUM_PAGE_RESULTS = 20;
-    /**
-     * The default amount of results that will be returned in a single request.
-     */
-    public static final int DEFAULT_RESULTS = MAXIMUM_PAGE_RESULTS;
-    /**
-     * The maximum results that can be returned.
-     */
-    public static final int MAXIMUM_RESULTS = 60;
-    /**
-     * The maximum search radius for places.
-     */
-    public static final double MAXIMUM_RADIUS = 50000;
-
-    // METHODS
-    public static final String METHOD_NEARBY_SEARCH = "nearbysearch";
-    public static final String METHOD_TEXT_SEARCH = "textsearch";
-    public static final String METHOD_RADAR_SEARCH = "radarsearch";
-    public static final String METHOD_DETAILS = "details";
-    public static final String METHOD_ADD = "add";
-    public static final String METHOD_DELETE = "delete";
-    public static final String METHOD_EVENT_DETAILS = "event/details";
-    public static final String METHOD_EVENT_ADD = "event/add";
-    public static final String METHOD_EVENT_DELETE = "event/delete";
-    public static final String METHOD_BUMP = "bump";
-    public static final String METHOD_AUTOCOMPLETE = "autocomplete";
-    public static final String METHOD_QUERY_AUTOCOMPLETE = "queryautocomplete";
-    public static final int MAX_PHOTO_SIZE = 1600;
-
-    // ARRAYS
-    public static final String ARRAY_RESULTS = "results"; // Array for results
-    public static final String ARRAY_TYPES = "types"; // Types of place
-    public static final String ARRAY_EVENTS = "events"; // The events occurring at the place
-    public static final String ARRAY_PERIODS = "periods"; // Signifies the hours of operation of a place
-    public static final String ARRAY_PHOTOS = "photos";  // Array containing photo information
-    public static final String ARRAY_ADDRESS_COMPONENTS = "address_components"; // An array containing each element in a places full address
-    public static final String ARRAY_REVIEWS = "reviews"; // Array of reviews of a Place
-    public static final String ARRAY_ASPECTS = "aspects"; // Array of aspects of a review
-    public static final String ARRAY_PREDICTIONS = "predictions"; // Array of autocomplete predictions
-    public static final String ARRAY_TERMS = "terms"; // Array of terms describing a autocomplete prediction description
-    public static final String ARRAY_MATCHED_SUBSTRINGS = "matched_substrings"; // Used for matching matched substrings for autocompletion
-
-    // BOOLEANS
-    public static final String BOOLEAN_OPENED = "open_now"; // If the place is opened now
-
-    // DOUBLES
-    public static final String DOUBLE_LATITUDE = "lat"; // Latitude of place
-    public static final String DOUBLE_LONGITUDE = "lng"; // Longitude of place
-    public static final String DOUBLE_RATING = "rating"; // The "rating" of the place
-
-    // INTEGERS
-    public static final String INTEGER_PRICE_LEVEL = "price_level"; // How expensive the place is
-    public static final String INTEGER_DAY = "day"; // Day represented by an int 0-6, starting with Sunday
-    public static final String INTEGER_WIDTH = "width"; // Used for describing a photo's width
-    public static final String INTEGER_HEIGHT = "height"; // Used for describing a photo's height
-    public static final String INTEGER_RATING = "rating"; // Reviews use integer ratings
-    public static final String INTEGER_UTC_OFFSET = "utc_offset"; // Minutes that a location is of from UTC
-    public static final String INTEGER_ACCURACY = "accuracy"; // Accuracy of location, in meters
-    public static final String INTEGER_OFFSET = "offset"; // Used for autocomplete predictions
-    public static final String INTEGER_LENGTH = "length"; // Used for autocomplete substring length
-
-    // LONGS
-    public static final String LONG_START_TIME = "start_time"; // The start time for an event
-    public static final String LONG_TIME = "time"; // Used for the date of a review
-    public static final String LONG_DURATION = "duration"; // Returns the duration of an event
-
-    // OBJECTS
-    public static final String OBJECT_RESULT = "result"; // Used for responses with single results
-    public static final String OBJECT_GEOMETRY = "geometry"; // Geographic information
-    public static final String OBJECT_LOCATION = "location"; // Contains latitude and longitude coordinates
-    public static final String OBJECT_HOURS = "opening_hours"; // Contains open_now
-    public static final String OBJECT_OPEN = "open"; // The beginning of a period
-    public static final String OBJECT_CLOSE = "close"; // The end of a period
-
-    // STATUS CODES
-    public static final String STATUS_OK = "OK"; // Indicates the request was successful.
-    public static final String STATUS_ZERO_RESULTS = "ZERO_RESULTS"; // Indicates that nothing went wrong during the request, but no places were found
-    public static final String STATUS_OVER_QUERY_LIMIT = "OVER_QUERY_LIMIT"; // Indicates that you are over the quota for queries to Google Places API
-    public static final String STATUS_REQUEST_DENIED = "REQUEST_DENIED"; // Indicates that the request was denied
-    public static final String STATUS_INVALID_REQUEST = "INVALID_REQUEST"; // Indicates the request was invalid, generally indicating a missing parameter
-    public static final String STATUS_UNKNOWN_ERROR = "UNKNOWN_ERROR"; // Indicates an internal server-side error
-    public static final String STATUS_NOT_FOUND = "NOT_FOUND"; // Indicates that a resource was could not be resolved
-
-    // STRINGS
-    public static final String STRING_ID = "id"; // The unique, stable, identifier for this place
-    public static final String STRING_ICON = "icon"; // Url to the icon to represent this place
-    public static final String STRING_NAME = "name"; // The name of the place
-    public static final String STRING_ADDRESS = "formatted_address"; // The address of the place
-    public static final String STRING_REFERENCE = "reference"; // The reference to use to get more details about the place
-    public static final String STRING_VICINITY = "vicinity"; // The vicinity of which the place can be found (sometimes replaces formatted_address)
-    public static final String STRING_EVENT_ID = "event_id"; // The unique identifier for an event at a place
-    public static final String STRING_SUMMARY = "summary"; // The summary of an event
-    public static final String STRING_URL = "url"; // The url for an event at a place
-    public static final String STRING_STATUS = "status"; // A root element to indicate the status of the query.
-    public static final String STRING_NEXT_PAGE_TOKEN = "next_page_token"; // A token used for getting the next page of results
-    public static final String STRING_PHONE_NUMBER = "formatted_phone_number"; // The phone number of the place
-    public static final String STRING_INTERNATIONAL_PHONE_NUMBER = "international_phone_number"; // The phone number of the place with an international country code
-    public static final String STRING_WEBSITE = "website"; // The website associated with a place
-    public static final String STRING_TIME = "time"; // A time represented by an hhmm format
-    public static final String STRING_PHOTO_REFERENCE = "photo_reference"; // A reference to an actual photo
-    public static final String STRING_LONG_NAME = "long_name"; // Represents an address component's long name
-    public static final String STRING_SHORT_NAME = "short_name"; // Represents an address component's short name
-    public static final String STRING_TYPE = "type"; // Used for singular types in review aspects
-    public static final String STRING_TYPES = "types"; // Restricts the results to places matching at least one of the specified types.
-    public static final String STRING_AUTHOR_NAME = "author_name"; // Name of a review author
-    public static final String STRING_AUTHOR_URL = "author_url"; // Url of author
-    public static final String STRING_LANGUAGE = "language"; // Language for review localization
-    public static final String STRING_TEXT = "text"; // Review content
-    public static final String STRING_DESCRIPTION = "description"; // Description of autocomplete prediction
-    public static final String STRING_VALUE = "value"; // Used for autocomplete terms
-    public static final String STRING_PLACE_ID = "place_id"; // The unique identifier for retrieving information about a place
-
-    //TYPES
-    public static final String TYPE_ACCOUNTING = "accounting";
-    public static final String TYPE_AIRPORT = "airport";
-    public static final String TYPE_AMUSEMENT_PARK = "amusement_park";
-    public static final String TYPE_AQUARIUM = "aquarium";
-    public static final String TYPE_ART_GALLERY = "art_gallery";
-    public static final String TYPE_ATM = "atm";
-    public static final String TYPE_BAKERY = "bakery";
-    public static final String TYPE_BANK = "bank";
-    public static final String TYPE_BAR = "bar";
-    public static final String TYPE_BEAUTY_SALON = "beauty_salon";
-    public static final String TYPE_BICYCLE_STORE = "bicycle_store";
-    public static final String TYPE_BOOK_STORE = "book_store";
-    public static final String TYPE_BOWLING_ALLEY = "bowling_alley";
-    public static final String TYPE_BUS_STATION = "bus_station";
-    public static final String TYPE_CAFE = "cafe";
-    public static final String TYPE_CAMPGROUND = "campground";
-    public static final String TYPE_CAR_DEALER = "car_dealer";
-    public static final String TYPE_CAR_RENTAL = "car_rental";
-    public static final String TYPE_CAR_REPAIR = "car_repair";
-    public static final String TYPE_CAR_WASH = "car_wash";
-    public static final String TYPE_CASINO = "casino";
-    public static final String TYPE_CEMETERY = "cemetery";
-    public static final String TYPE_CHURCH = "church";
-    public static final String TYPE_CITY_HALL = "city_hall";
-    public static final String TYPE_CLOTHING_STORE = "clothing_store";
-    public static final String TYPE_CONVENIENCE_STORE = "convenience_store";
-    public static final String TYPE_COURTHOUSE = "courthouse";
-    public static final String TYPE_DENTIST = "dentist";
-    public static final String TYPE_DEPARTMENT_STORE = "department_store";
-    public static final String TYPE_DOCTOR = "doctor";
-    public static final String TYPE_ELECTRICIAN = "electrician";
-    public static final String TYPE_ELECTRONICS_STORE = "electronics_store";
-    public static final String TYPE_EMBASSY = "embassy";
-    public static final String TYPE_ESTABLISHMENT = "establishment";
-    public static final String TYPE_FINANCE = "finance";
-    public static final String TYPE_FIRE_STATION = "fire_station";
-    public static final String TYPE_FLORIST = "florist";
-    public static final String TYPE_FOOD = "food";
-    public static final String TYPE_FUNERAL_HOME = "funeral_home";
-    public static final String TYPE_FURNITURE_STORE = "furniture_store";
-    public static final String TYPE_GAS_STATION = "gas_station";
-    public static final String TYPE_GENERAL_CONTRACTOR = "general_contractor";
-    public static final String TYPE_GROCERY_OR_SUPERMARKET = "grocery_or_supermarket";
-    public static final String TYPE_GYM = "gym";
-    public static final String TYPE_HAIR_CARE = "hair_care";
-    public static final String TYPE_HARDWARE_STORE = "hardware_store";
-    public static final String TYPE_HEALTH = "health";
-    public static final String TYPE_HINDU_TEMPLE = "hindu_temple";
-    public static final String TYPE_HOME_GOODS_STORE = "home_goods_store";
-    public static final String TYPE_HOSPITAL = "hospital";
-    public static final String TYPE_INSURANCE_AGENCY = "insurance_agency";
-    public static final String TYPE_JEWELRY_STORE = "jewelry_store";
-    public static final String TYPE_LAUNDRY = "laundry";
-    public static final String TYPE_LAWYER = "lawyer";
-    public static final String TYPE_LIBRARY = "library";
-    public static final String TYPE_LIQUOR_STORE = "liquor_store";
-    public static final String TYPE_LOCAL_GOVERNMENT_OFFICE = "local_government_office";
-    public static final String TYPE_LOCKSMITH = "locksmith";
-    public static final String TYPE_LODGING = "lodging";
-    public static final String TYPE_MEAL_DELIVERY = "meal_delivery";
-    public static final String TYPE_MEAL_TAKEAWAY = "meal_takeaway";
-    public static final String TYPE_MOSQUE = "mosque";
-    public static final String TYPE_MOVIE_RENTAL = "movie_rental";
-    public static final String TYPE_MOVIE_THEATER = "movie_theater";
-    public static final String TYPE_MOVING_COMPANY = "moving_company";
-    public static final String TYPE_MUSEUM = "museum";
-    public static final String TYPE_NIGHT_CLUB = "night_club";
-    public static final String TYPE_PAINTER = "painter";
-    public static final String TYPE_PARK = "park";
-    public static final String TYPE_PARKING = "parking";
-    public static final String TYPE_PET_STORE = "pet_store";
-    public static final String TYPE_PHARMACY = "pharmacy";
-    public static final String TYPE_PHYSIOTHERAPIST = "physiotherapist";
-    public static final String TYPE_PLACE_OF_WORSHIP = "place_of_worship";
-    public static final String TYPE_PLUMBER = "plumber";
-    public static final String TYPE_POLICE = "police";
-    public static final String TYPE_POST_OFFICE = "post_office";
-    public static final String TYPE_REAL_ESTATE_AGENCY = "real_estate_agency";
-    public static final String TYPE_RESTAURANT = "restaurant";
-    public static final String TYPE_ROOFING_CONTRACTOR = "roofing_contractor";
-    public static final String TYPE_RV_PARK = "rv_park";
-    public static final String TYPE_SCHOOL = "school";
-    public static final String TYPE_SHOE_STORE = "shoe_store";
-    public static final String TYPE_SHOPPING_MALL = "shopping_mall";
-    public static final String TYPE_SPA = "spa";
-    public static final String TYPE_STADIUM = "stadium";
-    public static final String TYPE_STORAGE = "storage";
-    public static final String TYPE_STORE = "store";
-    public static final String TYPE_SUBWAY_STATION = "subway_station";
-    public static final String TYPE_SYNAGOGUE = "synagogue";
-    public static final String TYPE_TAXI_STAND = "taxi_stand";
-    public static final String TYPE_TRAIN_STATION = "train_station";
-    public static final String TYPE_TRAVEL_AGENCY = "travel_agency";
-    public static final String TYPE_UNIVERSITY = "university";
-    public static final String TYPE_VETERINARY_CARE = "veterinary_care";
-    public static final String TYPE_ZOO = "zoo";
-=======
 public class GooglePlaces implements GooglePlacesInterface {
->>>>>>> 4208331f
 
     private String apiKey;
     private RequestHandler requestHandler;
