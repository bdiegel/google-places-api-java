--- conflicted
+++ resolved
@@ -5,11 +5,7 @@
     <description>Comprehensive and FULL Java client for the Google Places API</description>
     <groupId>se.walkercrou</groupId>
     <artifactId>google-places-api-java</artifactId>
-<<<<<<< HEAD
-    <version>1.2.6</version>
-=======
     <version>1.2.7</version>
->>>>>>> c058946b
     <url>https://github.com/windy1/google-places-api-java</url>
     <inceptionYear>2014</inceptionYear>
     <packaging>jar</packaging>
